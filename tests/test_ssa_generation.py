--- conflicted
+++ resolved
@@ -1,10 +1,3 @@
-<<<<<<< HEAD
-=======
-# pylint: disable=too-many-lines
-import os
-import pathlib
-from argparse import ArgumentTypeError
->>>>>>> 75f858d4
 from collections import defaultdict
 from typing import Union, List
 
@@ -28,33 +21,7 @@
     Index,
 )
 from slither.slithir.utils.ssa import is_used_later
-<<<<<<< HEAD
 from slither.slithir.variables import Constant, ReferenceVariable, LocalIRVariable, StateIRVariable
-=======
-from slither.slithir.variables import (
-    Constant,
-    ReferenceVariable,
-    LocalIRVariable,
-    StateIRVariable,
-)
-
-# Directory of currently executing script. Will be used as basis for temporary file names.
-SCRIPT_DIR = pathlib.Path(getsourcefile(lambda: 0)).parent
-
-
-def valid_version(ver: str) -> bool:
-    """Wrapper function to check if the solc-version is valid
-
-    The solc_select function raises and exception but for checks below,
-    only a bool is needed.
-    """
-    try:
-        solc_valid_version(ver)
-        return True
-    except ArgumentTypeError:
-        return False
-
->>>>>>> 75f858d4
 
 def have_ssa_if_ir(function: Function):
     """Verifies that all nodes in a function that have IR also have SSA IR"""
