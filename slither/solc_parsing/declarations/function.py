--- conflicted
+++ resolved
@@ -1051,11 +1051,7 @@
                 node_parser.add_unparsed_expression(modifier)
                 # The latest entry point is the entry point, or the latest modifier call
                 if self._function.modifiers:
-<<<<<<< HEAD
-                    latest_entry_point = self._function.modifiers[-1].nodes[-1]
-=======
                     latest_entry_point = self._function.modifiers_statements[-1].nodes[-1]
->>>>>>> 64ecdbec
                 else:
                     latest_entry_point = self._function.entry_point
                 insert_node(latest_entry_point, node_parser.underlying_node)
@@ -1136,12 +1132,9 @@
                     node.set_sons([])
                     to_remove.append(node)
             self._function.nodes = [n for n in self._function.nodes if n not in to_remove]
-<<<<<<< HEAD
-=======
             for remove in to_remove:
                 if remove in self._node_to_nodesolc:
                     del self._node_to_nodesolc[remove]
->>>>>>> 64ecdbec
 
     # endregion
     ###################################################################################
@@ -1191,31 +1184,18 @@
             assert isinstance(true_expr, AssignmentOperation)
             # true_expr = true_expr.expression_right
         elif node.type == NodeType.RETURN:
-<<<<<<< HEAD
-            true_node.type = NodeType.RETURN
-        true_node.underlying_node.add_expression(true_expr)
-        true_node.analyze_expressions(self)
-=======
             true_node_parser.underlying_node.type = NodeType.RETURN
         true_node_parser.underlying_node.add_expression(true_expr)
         true_node_parser.analyze_expressions(self)
->>>>>>> 64ecdbec
 
         false_node_parser = self._new_node(NodeType.EXPRESSION, node.source_mapping)
         if node.type == NodeType.VARIABLE:
             assert isinstance(false_expr, AssignmentOperation)
         elif node.type == NodeType.RETURN:
-<<<<<<< HEAD
-            false_node.type = NodeType.RETURN
-            # false_expr = false_expr.expression_right
-        false_node.underlying_node.add_expression(false_expr)
-        false_node.analyze_expressions(self)
-=======
             false_node_parser.underlying_node.type = NodeType.RETURN
             # false_expr = false_expr.expression_right
         false_node_parser.underlying_node.add_expression(false_expr)
         false_node_parser.analyze_expressions(self)
->>>>>>> 64ecdbec
 
         endif_node = self._new_node(NodeType.ENDIF, node.source_mapping)
 
@@ -1229,17 +1209,6 @@
             son.add_father(endif_node.underlying_node)
             endif_node.underlying_node.add_son(son)
 
-<<<<<<< HEAD
-        link_underlying_nodes(condition_node, true_node)
-        link_underlying_nodes(condition_node, false_node)
-
-        if true_node.type not in [NodeType.THROW, NodeType.RETURN]:
-            link_underlying_nodes(true_node, endif_node)
-        if false_node.type not in [NodeType.THROW, NodeType.RETURN]:
-            link_underlying_nodes(false_node, endif_node)
-
-        self._function.nodes = [n for n in self._function.nodes if n.node_id != node.node_id]
-=======
         link_underlying_nodes(condition_node, true_node_parser)
         link_underlying_nodes(condition_node, false_node_parser)
 
@@ -1250,6 +1219,5 @@
 
         self._function.nodes = [n for n in self._function.nodes if n.node_id != node.node_id]
         del self._node_to_nodesolc[node]
->>>>>>> 64ecdbec
 
     # endregion