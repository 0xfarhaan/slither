import logging
from enum import Enum
from typing import TYPE_CHECKING, List

from slither.core.solidity_types import ElementaryType
from slither.slithir.exceptions import SlithIRError
from slither.slithir.operations.lvalue import OperationWithLValue
from slither.slithir.utils.utils import is_valid_lvalue, is_valid_rvalue
from slither.slithir.variables import IndexVariable

if TYPE_CHECKING:
    from slither.slithir.utils.utils import VALID_RVALUE, VALID_LVALUE

logger = logging.getLogger("BinaryOperationIR")


class BinaryType(Enum):
    POWER = 0  # **
    MULTIPLICATION = 1  # *
    DIVISION = 2  # /
    MODULO = 3  # %
    ADDITION = 4  # +
    SUBTRACTION = 5  # -
    LEFT_SHIFT = 6  # <<
    RIGHT_SHIFT = 7  # >>
    AND = 8  # &
    CARET = 9  # ^
    OR = 10  # |
    LESS = 11  # <
    GREATER = 12  # >
    LESS_EQUAL = 13  # <=
    GREATER_EQUAL = 14  # >=
    EQUAL = 15  # ==
    NOT_EQUAL = 16  # !=
    ANDAND = 17  # &&
    OROR = 18  # ||

    @staticmethod
    def return_bool(operation_type):
        return operation_type in [
            BinaryType.OROR,
            BinaryType.ANDAND,
            BinaryType.LESS,
            BinaryType.GREATER,
            BinaryType.LESS_EQUAL,
            BinaryType.GREATER_EQUAL,
            BinaryType.EQUAL,
            BinaryType.NOT_EQUAL,
        ]
<<<<<<< HEAD
=======

    @staticmethod
    def get_type(operation_type):
        if operation_type == "**":
            return BinaryType.POWER
        if operation_type == "*":
            return BinaryType.MULTIPLICATION
        if operation_type == "/":
            return BinaryType.DIVISION
        if operation_type == "%":
            return BinaryType.MODULO
        if operation_type == "+":
            return BinaryType.ADDITION
        if operation_type == "-":
            return BinaryType.SUBTRACTION
        if operation_type == "<<":
            return BinaryType.LEFT_SHIFT
        if operation_type == ">>":
            return BinaryType.RIGHT_SHIFT
        if operation_type == "&":
            return BinaryType.AND
        if operation_type == "^":
            return BinaryType.CARET
        if operation_type == "|":
            return BinaryType.OR
        if operation_type == "<":
            return BinaryType.LESS
        if operation_type == ">":
            return BinaryType.GREATER
        if operation_type == "<=":
            return BinaryType.LESS_EQUAL
        if operation_type == ">=":
            return BinaryType.GREATER_EQUAL
        if operation_type == "==":
            return BinaryType.EQUAL
        if operation_type == "!=":
            return BinaryType.NOT_EQUAL
        if operation_type == "&&":
            return BinaryType.ANDAND
        if operation_type == "||":
            return BinaryType.OROR

        raise SlithIRError("get_type: Unknown operation type {})".format(operation_type))
>>>>>>> 88954ac6

    def __str__(self):
        if self == BinaryType.POWER:
            return "**"
        if self == BinaryType.MULTIPLICATION:
            return "*"
        if self == BinaryType.DIVISION:
            return "/"
        if self == BinaryType.MODULO:
            return "%"
        if self == BinaryType.ADDITION:
            return "+"
        if self == BinaryType.SUBTRACTION:
            return "-"
        if self == BinaryType.LEFT_SHIFT:
            return "<<"
        if self == BinaryType.RIGHT_SHIFT:
            return ">>"
        if self == BinaryType.AND:
            return "&"
        if self == BinaryType.CARET:
            return "^"
        if self == BinaryType.OR:
            return "|"
        if self == BinaryType.LESS:
            return "<"
        if self == BinaryType.GREATER:
            return ">"
        if self == BinaryType.LESS_EQUAL:
            return "<="
        if self == BinaryType.GREATER_EQUAL:
            return ">="
        if self == BinaryType.EQUAL:
            return "=="
        if self == BinaryType.NOT_EQUAL:
            return "!="
        if self == BinaryType.ANDAND:
            return "&&"
        if self == BinaryType.OROR:
            return "||"
        raise SlithIRError("str: Unknown operation type {} {})".format(self, type(self)))


class Binary(OperationWithLValue):
<<<<<<< HEAD
    def __init__(
        self,
        result: "VALID_LVALUE",
        left_variable: "VALID_RVALUE",
        right_variable: "VALID_RVALUE",
        operation_type: BinaryType,
    ):
=======
    def __init__(self, result, left_variable, right_variable, operation_type):
>>>>>>> 88954ac6
        assert is_valid_rvalue(left_variable)
        assert is_valid_rvalue(right_variable)
        assert is_valid_lvalue(result)
        assert isinstance(operation_type, BinaryType)
        super(Binary, self).__init__()
        self._variables: List["VALID_RVALUE"] = [left_variable, right_variable]
        self._type: BinaryType = operation_type
        self._lvalue: "VALID_LVALUE" = result
        if BinaryType.return_bool(operation_type):
            result.set_type(ElementaryType("bool"))
        else:
            result.set_type(left_variable.type)

    @property
    def read(self) -> List["VALID_RVALUE"]:
        return [self.variable_left, self.variable_right]

    @property
    def get_variable(self) -> List["VALID_RVALUE"]:
        return self._variables

    @property
    def variable_left(self) -> "VALID_RVALUE":
        return self._variables[0]

    @property
    def variable_right(self) -> "VALID_RVALUE":
        return self._variables[1]

    @property
    def type(self) -> BinaryType:
        return self._type

    @property
    def lvalue(self) -> "VALID_LVALUE":
        return self._lvalue

    @lvalue.setter
    def lvalue(self, lvalue):
        self._lvalue = lvalue

    def __str__(self):
        if isinstance(self.lvalue, IndexVariable):
            points = self.lvalue.points_to
            while isinstance(points, IndexVariable):
                points = points.points_to
            return "{}(-> {}) = {} {} {}".format(
<<<<<<< HEAD
                str(self.lvalue), points, self.variable_left, str(self.type), self.variable_right
=======
                str(self.lvalue), points, self.variable_left, self.type_str, self.variable_right
>>>>>>> 88954ac6
            )
        return "{}({}) = {} {} {}".format(
            str(self.lvalue),
            self.lvalue.type,
            self.variable_left,
<<<<<<< HEAD
            str(self.type),
=======
            self.type_str,
>>>>>>> 88954ac6
            self.variable_right,
        )<|MERGE_RESOLUTION|>--- conflicted
+++ resolved
@@ -47,8 +47,6 @@
             BinaryType.EQUAL,
             BinaryType.NOT_EQUAL,
         ]
-<<<<<<< HEAD
-=======
 
     @staticmethod
     def get_type(operation_type):
@@ -92,7 +90,6 @@
             return BinaryType.OROR
 
         raise SlithIRError("get_type: Unknown operation type {})".format(operation_type))
->>>>>>> 88954ac6
 
     def __str__(self):
         if self == BinaryType.POWER:
@@ -137,7 +134,6 @@
 
 
 class Binary(OperationWithLValue):
-<<<<<<< HEAD
     def __init__(
         self,
         result: "VALID_LVALUE",
@@ -145,9 +141,6 @@
         right_variable: "VALID_RVALUE",
         operation_type: BinaryType,
     ):
-=======
-    def __init__(self, result, left_variable, right_variable, operation_type):
->>>>>>> 88954ac6
         assert is_valid_rvalue(left_variable)
         assert is_valid_rvalue(right_variable)
         assert is_valid_lvalue(result)
@@ -195,20 +188,12 @@
             while isinstance(points, IndexVariable):
                 points = points.points_to
             return "{}(-> {}) = {} {} {}".format(
-<<<<<<< HEAD
                 str(self.lvalue), points, self.variable_left, str(self.type), self.variable_right
-=======
-                str(self.lvalue), points, self.variable_left, self.type_str, self.variable_right
->>>>>>> 88954ac6
             )
         return "{}({}) = {} {} {}".format(
             str(self.lvalue),
             self.lvalue.type,
             self.variable_left,
-<<<<<<< HEAD
             str(self.type),
-=======
-            self.type_str,
->>>>>>> 88954ac6
             self.variable_right,
         )