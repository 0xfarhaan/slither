from typing import Optional, TYPE_CHECKING, List

from slither.core.declarations import Function
from slither.core.variables.variable import Variable
from slither.slithir.operations.high_level_call import HighLevelCall

from slither.core.declarations.contract import Contract

if TYPE_CHECKING:
    from slither.slithir.utils.utils import VALID_LVALUE
    from slither.slithir.variables import Constant


class LibraryCall(HighLevelCall):
    """
        High level message call
    """

    def __init__(
        self,
        destination: "Contract",
        function_name: "Constant",
        nbr_arguments: int,
        result: Optional["VALID_LVALUE"],
        type_call: str,
    ):
        self._destination: "Contract"
        super().__init__(destination, function_name, nbr_arguments, result, type_call)

    # Development function, to be removed once the code is stable
    def _check_destination(self, destination):
        assert isinstance(destination, Contract)

<<<<<<< HEAD
    @property
    def destination(self) -> "Contract":
        return self._destination

    def can_reenter(self, callstack: Optional[List] = None):
=======
    def can_reenter(self, callstack=None):
>>>>>>> 88954ac6
        """
        Must be called after slithIR analysis pass
        :return: bool
        """
<<<<<<< HEAD
        # Libraries never use static call
        # https://solidity.readthedocs.io/en/v0.6.7/contracts.html#view-functions
        # Yet we can make the assumption that state variable read wont re-enter
        # As well as view/pure calls
        # As library code is known at compile time
        # If someone were to deploys with a malicious library, other issues will be present
        return super().can_reenter(callstack)
=======
        # In case of recursion, return False
        callstack = [] if callstack is None else callstack
        if self.function in callstack:
            return False
        callstack = callstack + [self.function]
        return self.function.can_reenter(callstack)
>>>>>>> 88954ac6

    def __str__(self):
        gas = ""
        if self.call_gas:
            gas = "gas:{}".format(self.call_gas)
        arguments = []
        if self.arguments:
            arguments = self.arguments
        if not self.lvalue:
            lvalue = ""
        elif isinstance(self.lvalue.type, (list,)):
            lvalue = "{}({}) = ".format(self.lvalue, ",".join(str(x) for x in self.lvalue.type))
        else:
            lvalue = "{}({}) = ".format(self.lvalue, self.lvalue.type)
        txt = "{}LIBRARY_CALL, dest:{}, function:{}, arguments:{} {}"
        return txt.format(
            lvalue, self.destination, self.function_name, [str(x) for x in arguments], gas
        )<|MERGE_RESOLUTION|>--- conflicted
+++ resolved
@@ -1,14 +1,5 @@
-from typing import Optional, TYPE_CHECKING, List
-
-from slither.core.declarations import Function
-from slither.core.variables.variable import Variable
 from slither.slithir.operations.high_level_call import HighLevelCall
-
 from slither.core.declarations.contract import Contract
-
-if TYPE_CHECKING:
-    from slither.slithir.utils.utils import VALID_LVALUE
-    from slither.slithir.variables import Constant
 
 
 class LibraryCall(HighLevelCall):
@@ -16,50 +7,21 @@
         High level message call
     """
 
-    def __init__(
-        self,
-        destination: "Contract",
-        function_name: "Constant",
-        nbr_arguments: int,
-        result: Optional["VALID_LVALUE"],
-        type_call: str,
-    ):
-        self._destination: "Contract"
-        super().__init__(destination, function_name, nbr_arguments, result, type_call)
-
     # Development function, to be removed once the code is stable
     def _check_destination(self, destination):
         assert isinstance(destination, Contract)
 
-<<<<<<< HEAD
-    @property
-    def destination(self) -> "Contract":
-        return self._destination
-
-    def can_reenter(self, callstack: Optional[List] = None):
-=======
     def can_reenter(self, callstack=None):
->>>>>>> 88954ac6
         """
         Must be called after slithIR analysis pass
         :return: bool
         """
-<<<<<<< HEAD
-        # Libraries never use static call
-        # https://solidity.readthedocs.io/en/v0.6.7/contracts.html#view-functions
-        # Yet we can make the assumption that state variable read wont re-enter
-        # As well as view/pure calls
-        # As library code is known at compile time
-        # If someone were to deploys with a malicious library, other issues will be present
-        return super().can_reenter(callstack)
-=======
         # In case of recursion, return False
         callstack = [] if callstack is None else callstack
         if self.function in callstack:
             return False
         callstack = callstack + [self.function]
         return self.function.can_reenter(callstack)
->>>>>>> 88954ac6
 
     def __str__(self):
         gas = ""
