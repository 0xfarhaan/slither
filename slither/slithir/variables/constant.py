--- conflicted
+++ resolved
@@ -7,21 +7,16 @@
 from slither.utils.arithmetic import convert_subdenomination
 from ..exceptions import SlithIRError
 
-<<<<<<< HEAD
+
+
 if TYPE_CHECKING:
     from slither.core.solidity_types.type import Type
 
-
+@total_ordering
 class Constant(SlithIRVariable):
     def __init__(
         self, val: str, type: Optional["Type"] = None, subdenomination: Optional[str] = None
     ):
-=======
-
-@total_ordering
-class Constant(SlithIRVariable):
-    def __init__(self, val, type=None, subdenomination=None):
->>>>>>> 88954ac6
         super(Constant, self).__init__()
         assert isinstance(val, str)
 
@@ -39,14 +34,6 @@
                 if val.startswith("0x") or val.startswith("0X"):
                     self._val = int(val, 16)
                 else:
-<<<<<<< HEAD
-                    if "e" in val:
-                        base, expo = val.split("e")
-                        self._val = int(Decimal(base) * (10 ** int(expo)))
-                    elif "E" in val:
-                        base, expo = val.split("E")
-                        self._val = int(Decimal(base) * (10 ** int(expo)))
-=======
                     if "e" in val or "E" in val:
                         base, expo = val.split("e") if "e" in val else val.split("E")
                         base, expo = Decimal(base), int(expo)
@@ -63,7 +50,6 @@
                                 self._val = 0
                         else:
                             self._val = int(Decimal(base) * Decimal(10 ** expo))
->>>>>>> 88954ac6
                     else:
                         self._val = int(Decimal(val))
             elif type.type == "bool":
@@ -79,11 +65,7 @@
                 self._val = val
 
     @property
-<<<<<<< HEAD
     def value(self) -> Union[str, int, bool]:
-=======
-    def value(self):
->>>>>>> 88954ac6
         """
         Return the value.
         If the expression was an hexadecimal delcared as hex'...'
@@ -94,11 +76,7 @@
         return self._val
 
     @property
-<<<<<<< HEAD
     def original_value(self) -> str:
-=======
-    def original_value(self):
->>>>>>> 88954ac6
         """
         Return the string representation of the value
         :return: str
@@ -119,10 +97,9 @@
     def __eq__(self, other):
         return self.value == other
 
-<<<<<<< HEAD
     def __hash__(self):
         return hash(self.value)
-=======
+
     def __ne__(self, other):
         return self.value != other
 
@@ -130,5 +107,4 @@
         return self.value < other
 
     def __repr__(self):
-        return "%s" % (str(self.value))
->>>>>>> 88954ac6
+        return "%s" % (str(self.value))