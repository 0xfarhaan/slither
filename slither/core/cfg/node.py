"""
    Node module
"""
from enum import Enum
from typing import Optional, List, Set, Dict, Tuple, Union, TYPE_CHECKING

from slither.core.children.child_function import ChildFunction
from slither.core.declarations.solidity_variables import (
    SolidityVariable,
    SolidityFunction,
)
from slither.core.source_mapping.source_mapping import SourceMapping
from slither.core.variables.local_variable import LocalVariable
from slither.core.variables.state_variable import StateVariable
from slither.core.variables.variable import Variable
from slither.core.solidity_types import ElementaryType
from slither.slithir.convert import convert_expression
from slither.slithir.operations import (
    Balance,
    HighLevelCall,
    Index,
    InternalCall,
    Length,
    LibraryCall,
    LowLevelCall,
    AccessMember,
    OperationWithLValue,
    Phi,
    PhiCallback,
    SolidityCall,
    Return,
    Operation,
)
from slither.slithir.variables import (
    Constant,
    LocalIRVariable,
    IndexVariable,
    StateIRVariable,
    MemberVariable,
    TemporaryVariable,
    TupleVariable,
)
from slither.all_exceptions import SlitherException
from slither.core.declarations import Contract

from slither.core.expressions.expression import Expression

if TYPE_CHECKING:
    from slither.core.declarations import Function
    from slither.slithir.variables.variable import SlithIRVariable
    from slither.core.slither_core import SlitherCore
    from slither.utils.type_helpers import (
        InternalCallType,
        HighLevelCallType,
        LibraryCallType,
        LowLevelCallType,
    )


###################################################################################
###################################################################################
# region NodeType
###################################################################################
###################################################################################


class NodeType(Enum):
    ENTRYPOINT = 0x0  # no expression

    # Node with expression

    EXPRESSION = 0x10  # normal case
    RETURN = 0x11  # RETURN may contain an expression
    IF = 0x12
    VARIABLE = 0x13  # Declaration of variable
    ASSEMBLY = 0x14
    IFLOOP = 0x15

    # Merging nodes
    # Can have phi IR operation
    ENDIF = 0x50  # ENDIF node source mapping points to the if/else body
    STARTLOOP = 0x51  # STARTLOOP node source mapping points to the entire loop body
    ENDLOOP = 0x52  # ENDLOOP node source mapping points to the entire loop body

    # Below the nodes have no expression
    # But are used to expression CFG structure

    # Absorbing node
    THROW = 0x20

    # Loop related nodes
    BREAK = 0x31
    CONTINUE = 0x32

    # Only modifier node
    PLACEHOLDER = 0x40

    TRY = 0x41
    CATCH = 0x42

    # Node not related to the CFG
    # Use for state variable declaration
    OTHER_ENTRYPOINT = 0x50

    #    @staticmethod
    def __str__(self):
        if self == NodeType.ENTRYPOINT:
            return "ENTRY_POINT"
        if self == NodeType.EXPRESSION:
            return "EXPRESSION"
        if self == NodeType.RETURN:
            return "RETURN"
        if self == NodeType.IF:
            return "IF"
        if self == NodeType.VARIABLE:
            return "NEW VARIABLE"
        if self == NodeType.ASSEMBLY:
            return "INLINE ASM"
        if self == NodeType.IFLOOP:
            return "IF_LOOP"
        if self == NodeType.THROW:
            return "THROW"
        if self == NodeType.BREAK:
            return "BREAK"
        if self == NodeType.CONTINUE:
            return "CONTINUE"
        if self == NodeType.PLACEHOLDER:
            return "_"
        if self == NodeType.TRY:
            return "TRY"
        if self == NodeType.CATCH:
            return "CATCH"
        if self == NodeType.ENDIF:
            return "END_IF"
        if self == NodeType.STARTLOOP:
            return "BEGIN_LOOP"
        if self == NodeType.ENDLOOP:
            return "END_LOOP"
        return "Unknown type {}".format(hex(self.value))


# endregion


class Node(SourceMapping, ChildFunction):
    """
    Node class

    """

    def __init__(self, node_type: NodeType, node_id: int):
        super(Node, self).__init__()
        self._node_type = node_type

        # TODO: rename to explicit CFG
        self._sons: List["Node"] = []
        self._fathers: List["Node"] = []

        ## Dominators info
        # Dominators nodes
        self._dominators: Set["Node"] = set()
        self._immediate_dominator: Optional["Node"] = None
        ## Nodes of the dominators tree
        # self._dom_predecessors = set()
        self._dom_successors: Set["Node"] = set()
        # Dominance frontier
        self._dominance_frontier: Set["Node"] = set()
        # Phi origin
        # key are variable name
        self._phi_origins_state_variables: Dict[str, Tuple[StateVariable, Set["Node"]]] = {}
        self._phi_origins_local_variables: Dict[str, Tuple[LocalVariable, Set["Node"]]] = {}
        self._phi_origins_member_variables: Dict[str, Tuple[MemberVariable, Set["Node"]]] = {}

        self._expression: Optional[Expression] = None
        self._variable_declaration: Optional[LocalVariable] = None
        self._node_id: int = node_id

        self._vars_written: List[Variable] = []
        self._vars_read: List[Variable] = []

        self._ssa_vars_written: List["SlithIRVariable"] = []
        self._ssa_vars_read: List["SlithIRVariable"] = []

        self._internal_calls: List[Function] = []
        self._solidity_calls: List[SolidityFunction] = []
        self._high_level_calls: List["HighLevelCallType"] = []  # contains library calls
        self._library_calls: List["LibraryCallType"] = []
        self._low_level_calls: List["LowLevelCallType"] = []
        self._external_calls_as_expressions: List[Expression] = []
        self._internal_calls_as_expressions: List[Expression] = []
        self._irs: List[Operation] = []
        self._irs_ssa: List[Operation] = []

        self._state_vars_written: List[StateVariable] = []
        self._state_vars_read: List[StateVariable] = []
        self._solidity_vars_read: List[SolidityVariable] = []

        self._ssa_state_vars_written: List[StateIRVariable] = []
        self._ssa_state_vars_read: List[StateIRVariable] = []

        self._local_vars_read: List[LocalVariable] = []
        self._local_vars_written: List[LocalVariable] = []

        self._slithir_vars: Set["SlithIRVariable"] = set()  # non SSA

        self._ssa_local_vars_read: List[LocalIRVariable] = []
        self._ssa_local_vars_written: List[LocalIRVariable] = []

        self._expression_vars_written: List[Expression] = []
        self._expression_vars_read: List[Expression] = []
        self._expression_calls: List[Expression] = []

        # Computed on the fly, can be True of False
        self._can_reenter: Optional[bool] = None
        self._can_send_eth: Optional[bool] = None

        self._asm_source_code: Optional[Union[str, Dict]] = None

    ###################################################################################
    ###################################################################################
    # region General's properties
    ###################################################################################
    ###################################################################################

    @property
    def slither(self) -> "SlitherCore":
        return self.function.slither

    @property
    def node_id(self) -> int:
        """Unique node id."""
        return self._node_id

    @property
    def type(self) -> NodeType:
        """
            NodeType: type of the node
        """
        return self._node_type

    @type.setter
    def type(self, new_type: NodeType):
        self._node_type = new_type

    @property
    def will_return(self) -> bool:
        if not self.sons and self.type != NodeType.THROW:
            if SolidityFunction("revert()") not in self.solidity_calls:
                if SolidityFunction("revert(string)") not in self.solidity_calls:
                    return True
        return False

    # endregion
    ###################################################################################
    ###################################################################################
    # region Variables
    ###################################################################################
    ###################################################################################

    @property
    def variables_read(self) -> List[Variable]:
        """
            list(Variable): Variables read (local/state/solidity)
        """
        return list(self._vars_read)

    @property
    def state_variables_read(self) -> List[StateVariable]:
        """
            list(StateVariable): State variables read
        """
        return list(self._state_vars_read)

    @property
    def local_variables_read(self) -> List[LocalVariable]:
        """
            list(LocalVariable): Local variables read
        """
        return list(self._local_vars_read)

    @property
    def solidity_variables_read(self) -> List[SolidityVariable]:
        """
            list(SolidityVariable): State variables read
        """
        return list(self._solidity_vars_read)

    @property
    def ssa_variables_read(self) -> List["SlithIRVariable"]:
        """
            list(Variable): Variables read (local/state/solidity)
        """
        return list(self._ssa_vars_read)

    @property
    def ssa_state_variables_read(self) -> List[StateIRVariable]:
        """
            list(StateVariable): State variables read
        """
        return list(self._ssa_state_vars_read)

    @property
    def ssa_local_variables_read(self) -> List[LocalIRVariable]:
        """
            list(LocalVariable): Local variables read
        """
        return list(self._ssa_local_vars_read)

    @property
    def variables_read_as_expression(self) -> List[Expression]:
        return self._expression_vars_read

    @variables_read_as_expression.setter
    def variables_read_as_expression(self, exprs: List[Expression]):
        self._expression_vars_read = exprs

    @property
    def slithir_variables(self) -> List["SlithIRVariable"]:
        return list(self._slithir_vars)

    @property
    def variables_written(self) -> List[Variable]:
        """
            list(Variable): Variables written (local/state/solidity)
        """
        return list(self._vars_written)

    @property
    def state_variables_written(self) -> List[StateVariable]:
        """
            list(StateVariable): State variables written
        """
        return list(self._state_vars_written)

    @property
    def local_variables_written(self) -> List[LocalVariable]:
        """
            list(LocalVariable): Local variables written
        """
        return list(self._local_vars_written)

    @property
    def ssa_variables_written(self) -> List["SlithIRVariable"]:
        """
            list(Variable): Variables written (local/state/solidity)
        """
        return list(self._ssa_vars_written)

    @property
    def ssa_state_variables_written(self) -> List[StateIRVariable]:
        """
            list(StateVariable): State variables written
        """
        return list(self._ssa_state_vars_written)

    @property
    def ssa_local_variables_written(self) -> List[LocalIRVariable]:
        """
            list(LocalVariable): Local variables written
        """
        return list(self._ssa_local_vars_written)

    @property
    def variables_written_as_expression(self) -> List[Expression]:
        return self._expression_vars_written

    @variables_written_as_expression.setter
    def variables_written_as_expression(self, exprs: List[Expression]):
        self._expression_vars_written = exprs

    # endregion
    ###################################################################################
    ###################################################################################
    # region Calls
    ###################################################################################
    ###################################################################################

    @property
    def internal_calls(self) -> List["InternalCallType"]:
        """
            list(Function or SolidityFunction): List of internal/soldiity function calls
        """
        return list(self._internal_calls)

    @property
    def solidity_calls(self) -> List[SolidityFunction]:
        """
            list(SolidityFunction): List of Soldity calls
        """
        return list(self._solidity_calls)

    @property
    def high_level_calls(self) -> List["HighLevelCallType"]:
        """
            list((Contract, Function|Variable)):
            List of high level calls (external calls).
            A variable is called in case of call to a public state variable
            Include library calls
        """
        return list(self._high_level_calls)

    @property
    def library_calls(self) -> List["LibraryCallType"]:
        """
            list((Contract, Function)):
            Include library calls
        """
        return list(self._library_calls)

    @property
    def low_level_calls(self) -> List["LowLevelCallType"]:
        """
            list((Variable|SolidityVariable, str)): List of low_level call
            A low level call is defined by
            - the variable called
            - the name of the function (call/delegatecall/codecall)
        """
        return list(self._low_level_calls)

    @property
    def external_calls_as_expressions(self) -> List[Expression]:
        """
            list(CallExpression): List of message calls (that creates a transaction)
        """
        return self._external_calls_as_expressions

    @external_calls_as_expressions.setter
    def external_calls_as_expressions(self, exprs: List[Expression]):
        self._external_calls_as_expressions = exprs

    @property
    def internal_calls_as_expressions(self) -> List[Expression]:
        """
            list(CallExpression): List of internal calls (that dont create a transaction)
        """
        return self._internal_calls_as_expressions

    @internal_calls_as_expressions.setter
    def internal_calls_as_expressions(self, exprs: List[Expression]):
        self._internal_calls_as_expressions = exprs

    @property
    def calls_as_expression(self) -> List[Expression]:
        return list(self._expression_calls)

    @calls_as_expression.setter
    def calls_as_expression(self, exprs: List[Expression]):
        self._expression_calls = exprs

    def can_reenter(self, callstack=None) -> bool:
        """
        Check if the node can re-enter
        Do not consider CREATE as potential re-enter, but check if the
        destination's constructor can contain a call (recurs. follow nested CREATE)
        For Solidity > 0.5, filter access to public variables and constant/pure/view
        For call to this. check if the destination can re-enter
        Do not consider Send/Transfer as there is not enough gas
        :param callstack: used internally to check for recursion
        :return bool:
        """
        from slither.slithir.operations import Call

        if self._can_reenter is None:
            self._can_reenter = False
            for ir in self.irs:
                if isinstance(ir, Call) and ir.can_reenter(callstack):
                    self._can_reenter = True
                    return True
        return self._can_reenter

    def can_send_eth(self) -> bool:
        """
        Check if the node can send eth
        :return bool:
        """
        from slither.slithir.operations import Call

        if self._can_send_eth is None:
            self._can_send_eth = False
            for ir in self.all_slithir_operations():
                if isinstance(ir, Call) and ir.can_send_eth():
                    self._can_send_eth = True
                    return True
        return self._can_send_eth

    # endregion
    ###################################################################################
    ###################################################################################
    # region Expressions
    ###################################################################################
    ###################################################################################

    @property
    def expression(self) -> Optional[Expression]:
        """
            Expression: Expression of the node
        """
        return self._expression

    def add_expression(self, expression: Expression, bypass_verif_empty: bool = False):
        assert self._expression is None or bypass_verif_empty
        self._expression = expression

    def add_variable_declaration(self, var: LocalVariable):
        assert self._variable_declaration is None
        self._variable_declaration = var
        if var.expression:
            self._vars_written += [var]
            self._local_vars_written += [var]

    @property
    def variable_declaration(self) -> Optional[LocalVariable]:
        """
        Returns:
            LocalVariable
        """
        return self._variable_declaration

    # endregion
    ###################################################################################
    ###################################################################################
    # region Summary information
    ###################################################################################
    ###################################################################################

    def contains_require_or_assert(self) -> bool:
        """
            Check if the node has a require or assert call
        Returns:
            bool: True if the node has a require or assert call
        """
        return any(
            c.name in ["require(bool)", "require(bool,string)", "assert(bool)"]
            for c in self.internal_calls
        )

    def contains_if(self, include_loop=True) -> bool:
        """
            Check if the node is a IF node
        Returns:
            bool: True if the node is a conditional node (IF or IFLOOP)
        """
        if include_loop:
            return self.type in [NodeType.IF, NodeType.IFLOOP]
        return self.type == NodeType.IF

    def is_conditional(self, include_loop=True) -> bool:
        """
            Check if the node is a conditional node
            A conditional node is either a IF or a require/assert or a RETURN bool
        Returns:
            bool: True if the node is a conditional node
        """
        if self.contains_if(include_loop) or self.contains_require_or_assert():
            return True
        if self.irs:
            last_ir = self.irs[-1]
            if last_ir:
                if isinstance(last_ir, Return):
                    for r in last_ir.read:
                        if r.type == ElementaryType("bool"):
                            return True
        return False

    # endregion
    ###################################################################################
    ###################################################################################
    # region EVM
    ###################################################################################
    ###################################################################################

    @property
    def inline_asm(self) -> Optional[Union[str, Dict]]:
        return self._asm_source_code

    def add_inline_asm(self, asm: Union[str, Dict]):
        self._asm_source_code = asm

    # endregion
    ###################################################################################
    ###################################################################################
    # region Graph
    ###################################################################################
    ###################################################################################

    def add_father(self, father: "Node"):
        """ Add a father node

        Args:
            father: father to add
        """
        self._fathers.append(father)

    def set_fathers(self, fathers: List["Node"]):
        """ Set the father nodes

        Args:
            fathers: list of fathers to add
        """
        self._fathers = fathers

    @property
    def fathers(self) -> List["Node"]:
        """ Returns the father nodes

        Returns:
            list(Node): list of fathers
        """
        return list(self._fathers)

    def remove_father(self, father: "Node"):
        """ Remove the father node. Do nothing if the node is not a father

        Args:
            :param father:
        """
        self._fathers = [x for x in self._fathers if x.node_id != father.node_id]

    def remove_son(self, son: "Node"):
        """ Remove the son node. Do nothing if the node is not a son

        Args:
            :param son:
        """
        self._sons = [x for x in self._sons if x.node_id != son.node_id]

    def add_son(self, son: "Node"):
        """ Add a son node

        Args:
            son: son to add
        """
        self._sons.append(son)

    def set_sons(self, sons: List["Node"]):
        """ Set the son nodes

        Args:
            sons: list of fathers to add
        """
        self._sons = sons

    @property
    def sons(self) -> List["Node"]:
        """ Returns the son nodes

        Returns:
            list(Node): list of sons
        """
        return list(self._sons)

    @property
    def son_true(self) -> Optional["Node"]:
        if self.type == NodeType.IF:
            return self._sons[0]
        return None

    @property
    def son_false(self) -> Optional["Node"]:
        if self.type == NodeType.IF and len(self._sons) >= 1:
            return self._sons[1]
        return None

    # endregion
    ###################################################################################
    ###################################################################################
    # region SlithIR
    ###################################################################################
    ###################################################################################

    @property
    def irs(self) -> List[Operation]:
        """ Returns the slithIR representation

        return
            list(slithIR.Operation)
        """
        return self._irs

    @property
    def irs_ssa(self) -> List[Operation]:
        """ Returns the slithIR representation with SSA

        return
            list(slithIR.Operation)
        """
        return self._irs_ssa

    @irs_ssa.setter
    def irs_ssa(self, irs):
        self._irs_ssa = irs

    def add_ssa_ir(self, ir: Operation):
        """
            Use to place phi operation
        """
        ir.set_node(self)
        self._irs_ssa.append(ir)

    def slithir_generation(self):
        if self.expression:
            expression = self.expression
            self._irs = convert_expression(expression, self)

        self._find_read_write_call()

    def all_slithir_operations(self) -> List[Operation]:
        irs = self.irs
        for ir in irs:
            if isinstance(ir, InternalCall):
                irs += ir.function.all_slithir_operations()
        return irs

    @staticmethod
    def _is_non_slithir_var(var: Variable):
        return not isinstance(var, (Constant, IndexVariable, TemporaryVariable, TupleVariable))

    @staticmethod
    def _is_valid_slithir_var(var: Variable):
        return isinstance(var, (IndexVariable, TemporaryVariable, TupleVariable))

    # endregion
    ###################################################################################
    ###################################################################################
    # region Dominators
    ###################################################################################
    ###################################################################################

    @property
    def dominators(self) -> Set["Node"]:
        """
            Returns:
                set(Node)
        """
        return self._dominators

    @dominators.setter
    def dominators(self, dom: Set["Node"]):
        self._dominators = dom

    @property
    def immediate_dominator(self) -> Optional["Node"]:
        """
            Returns:
                Node or None
        """
        return self._immediate_dominator

    @immediate_dominator.setter
    def immediate_dominator(self, idom: "Node"):
        self._immediate_dominator = idom

    @property
    def dominance_frontier(self) -> Set["Node"]:
        """
            Returns:
                set(Node)
        """
        return self._dominance_frontier

    @dominance_frontier.setter
    def dominance_frontier(self, doms: Set["Node"]):
        """
            Returns:
                set(Node)
        """
        self._dominance_frontier = doms

    @property
    def dominator_successors(self):
        return self._dom_successors

    @property
    def dominance_exploration_ordered(self) -> List["Node"]:
        """
        Sorted list of all the nodes to explore to follow the dom
        :return: list(nodes)
        """
        # Explore direct dominance
        to_explore = sorted(list(self.dominator_successors), key=lambda x: x.node_id)

        # Explore dominance frontier
        # The frontier is the limit where this node dominates
        # We need to explore it because the sub of the direct dominance
        # Might not be dominator of their own sub
        to_explore += sorted(list(self.dominance_frontier), key=lambda x: x.node_id)
        return to_explore

    # endregion
    ###################################################################################
    ###################################################################################
    # region Phi operation
    ###################################################################################
    ###################################################################################

    @property
    def phi_origins_local_variables(self) -> Dict[str, Tuple[LocalVariable, Set["Node"]]]:
        return self._phi_origins_local_variables

    @property
    def phi_origins_state_variables(self) -> Dict[str, Tuple[StateVariable, Set["Node"]]]:
        return self._phi_origins_state_variables

    @property
    def phi_origin_member_variables(self) -> Dict[str, Tuple[MemberVariable, Set["Node"]]]:
        return self._phi_origins_member_variables

    def add_phi_origin_local_variable(self, variable: LocalVariable, node: "Node"):
        if variable.name not in self._phi_origins_local_variables:
            self._phi_origins_local_variables[variable.name] = (variable, set())
        (v, nodes) = self._phi_origins_local_variables[variable.name]
        assert v == variable
        nodes.add(node)

    def add_phi_origin_state_variable(self, variable: StateVariable, node: "Node"):
        if variable.canonical_name not in self._phi_origins_state_variables:
            self._phi_origins_state_variables[variable.canonical_name] = (
                variable,
                set(),
            )
        (v, nodes) = self._phi_origins_state_variables[variable.canonical_name]
        assert v == variable
        nodes.add(node)

    def add_phi_origin_member_variable(self, variable: MemberVariable, node: "Node"):
        if variable.name not in self._phi_origins_member_variables:
            self._phi_origins_member_variables[variable.name] = (variable, set())
        (v, nodes) = self._phi_origins_member_variables[variable.name]
        assert v == variable
        nodes.add(node)

    # endregion
    ###################################################################################
    ###################################################################################
    # region Analyses
    ###################################################################################
    ###################################################################################

    def _find_read_write_call(self):

        for ir in self.irs:

            self._slithir_vars |= set([v for v in ir.read if self._is_valid_slithir_var(v)])
            if isinstance(ir, OperationWithLValue):
                var = ir.lvalue
                if var and self._is_valid_slithir_var(var):
                    self._slithir_vars.add(var)

            if not isinstance(ir, (Phi, Index, AccessMember)):
                self._vars_read += [v for v in ir.read if self._is_non_slithir_var(v)]
                for var in ir.read:
                    if isinstance(var, (IndexVariable, MemberVariable)):
                        self._vars_read.append(var.points_to_origin)
            elif isinstance(ir, (AccessMember, Index)):
                var = ir.variable_left if isinstance(ir, AccessMember) else ir.variable_right
                if self._is_non_slithir_var(var):
                    self._vars_read.append(var)
                if isinstance(var, (IndexVariable, MemberVariable)):
                    origin = var.points_to_origin
                    if self._is_non_slithir_var(origin):
                        self._vars_read.append(origin)

            if isinstance(ir, OperationWithLValue):
                if isinstance(ir, (Index, AccessMember, Length, Balance)):
                    continue  # Don't consider Member and Index operations -> ReferenceVariable
                var = ir.lvalue
                if isinstance(var, (IndexVariable, MemberVariable)):
                    var = var.points_to_origin
                if var and self._is_non_slithir_var(var):
                    self._vars_written.append(var)

            if isinstance(ir, InternalCall):
                self._internal_calls.append(ir.function)
            if isinstance(ir, SolidityCall):
                # TODO: consider removing dependancy of solidity_call to internal_call
                self._solidity_calls.append(ir.function)
                self._internal_calls.append(ir.function)
            if isinstance(ir, LowLevelCall):
                assert isinstance(ir.destination, (Variable, SolidityVariable))
                self._low_level_calls.append((ir.destination, ir.function_name.value))
            elif isinstance(ir, HighLevelCall) and not isinstance(ir, LibraryCall):
                if isinstance(ir.destination.type, Contract):
                    self._high_level_calls.append((ir.destination.type, ir.function))
                elif ir.destination == SolidityVariable("this"):
                    self._high_level_calls.append((self.function.contract, ir.function))
                else:
                    try:
                        self._high_level_calls.append((ir.destination.type.type, ir.function))
                    except AttributeError:
                        raise SlitherException(
                            f"Function not found on {ir}. Please try compiling with a recent Solidity version."
                        )
            elif isinstance(ir, LibraryCall):
                assert isinstance(ir.destination, Contract)
                self._high_level_calls.append((ir.destination, ir.function))
                self._library_calls.append((ir.destination, ir.function))

        self._vars_read = list(set(self._vars_read))
        self._state_vars_read = [v for v in self._vars_read if isinstance(v, StateVariable)]
        self._local_vars_read = [v for v in self._vars_read if isinstance(v, LocalVariable)]
        self._solidity_vars_read = [v for v in self._vars_read if isinstance(v, SolidityVariable)]
        self._vars_written = list(set(self._vars_written))
        self._state_vars_written = [v for v in self._vars_written if isinstance(v, StateVariable)]
        self._local_vars_written = [v for v in self._vars_written if isinstance(v, LocalVariable)]
        self._internal_calls = list(set(self._internal_calls))
        self._solidity_calls = list(set(self._solidity_calls))
        self._high_level_calls = list(set(self._high_level_calls))
        self._library_calls = list(set(self._library_calls))
        self._low_level_calls = list(set(self._low_level_calls))

    @staticmethod
    def _convert_ssa(v: Variable):
        if isinstance(v, StateIRVariable):
            contract = v.contract
            non_ssa_var = contract.get_state_variable_from_name(v.name)
            return non_ssa_var
        assert isinstance(v, LocalIRVariable)
        function = v.function
        non_ssa_var = function.get_local_variable_from_name(v.name)
        return non_ssa_var

    def update_read_write_using_ssa(self):
        if not self.expression:
            return
        for ir in self.irs_ssa:
            if isinstance(ir, PhiCallback):
                continue
            if not isinstance(ir, (Phi, Index, AccessMember)):
                self._ssa_vars_read += [
                    v for v in ir.read if isinstance(v, (StateIRVariable, LocalIRVariable))
                ]
                for var in ir.read:
                    if isinstance(var, (IndexVariable, MemberVariable)):
                        origin = var.points_to_origin
                        if isinstance(origin, (StateIRVariable, LocalIRVariable)):
                            self._ssa_vars_read.append(origin)

            elif isinstance(ir, (AccessMember, Index)):
                if isinstance(ir.variable_right, (StateIRVariable, LocalIRVariable)):
                    self._ssa_vars_read.append(ir.variable_right)
                if isinstance(ir.variable_right, (IndexVariable, MemberVariable)):
                    origin = ir.variable_right.points_to_origin
                    if isinstance(origin, (StateIRVariable, LocalIRVariable)):
                        self._ssa_vars_read.append(origin)

            if isinstance(ir, OperationWithLValue):
                if isinstance(ir, (Index, AccessMember, Length, Balance)):
                    continue  # Don't consider Member and Index operations -> ReferenceVariable
                var = ir.lvalue
                if isinstance(var, (IndexVariable, MemberVariable)):
                    var = var.points_to_origin
                # Only store non-slithIR variables
                if var and isinstance(var, (StateIRVariable, LocalIRVariable)):
                    if isinstance(ir, PhiCallback):
                        continue
                    self._ssa_vars_written.append(var)
        self._ssa_vars_read = list(set(self._ssa_vars_read))
        self._ssa_state_vars_read = [v for v in self._ssa_vars_read if isinstance(v, StateVariable)]
        self._ssa_local_vars_read = [v for v in self._ssa_vars_read if isinstance(v, LocalVariable)]
        self._ssa_vars_written = list(set(self._ssa_vars_written))
        self._ssa_state_vars_written = [
            v for v in self._ssa_vars_written if isinstance(v, StateVariable)
        ]
        self._ssa_local_vars_written = [
            v for v in self._ssa_vars_written if isinstance(v, LocalVariable)
        ]

        vars_read = [self._convert_ssa(x) for x in self._ssa_vars_read]
        vars_written = [self._convert_ssa(x) for x in self._ssa_vars_written]

        self._vars_read += [v for v in vars_read if v not in self._vars_read]
        self._state_vars_read = [v for v in self._vars_read if isinstance(v, StateVariable)]
        self._local_vars_read = [v for v in self._vars_read if isinstance(v, LocalVariable)]

        self._vars_written += [v for v in vars_written if v not in self._vars_written]
        self._state_vars_written = [v for v in self._vars_written if isinstance(v, StateVariable)]
        self._local_vars_written = [v for v in self._vars_written if isinstance(v, LocalVariable)]

    # endregion
    ###################################################################################
    ###################################################################################
    # region Built in definitions
    ###################################################################################
    ###################################################################################

    def __str__(self):
<<<<<<< HEAD
        txt = str(self._node_type) + " " + str(self.expression)
=======
        additional_info = ''
        if self.expression:
            additional_info += ' ' + str(self.expression)
        elif self.variable_declaration:
            additional_info += ' ' + str(self.variable_declaration)
        txt = NodeType.str(self._node_type) + additional_info
>>>>>>> 5c8c2b9a
        return txt


# endregion
###################################################################################
###################################################################################
# region Utils
###################################################################################
###################################################################################


def link_nodes(node1: Node, node2: Node):
    node1.add_son(node2)
    node2.add_father(node1)


def insert_node(origin: Node, node_inserted: Node):
    sons = origin.sons
    link_nodes(origin, node_inserted)
    for son in sons:
        son.remove_father(origin)
        origin.remove_son(son)

        link_nodes(node_inserted, son)


def recheable(node: Node) -> Set[Node]:
    """
    Return the set of nodes reacheable from the node
    :param node:
    :return: set(Node)
    """
    nodes = node.sons
    visited = set()
    while nodes:
        next = nodes[0]
        nodes = nodes[1:]
        if next not in visited:
            visited.add(next)
            for son in next.sons:
                if son not in visited:
                    nodes.append(son)
    return visited


# endregion<|MERGE_RESOLUTION|>--- conflicted
+++ resolved
@@ -984,16 +984,12 @@
     ###################################################################################
 
     def __str__(self):
-<<<<<<< HEAD
-        txt = str(self._node_type) + " " + str(self.expression)
-=======
         additional_info = ''
         if self.expression:
             additional_info += ' ' + str(self.expression)
         elif self.variable_declaration:
             additional_info += ' ' + str(self.variable_declaration)
-        txt = NodeType.str(self._node_type) + additional_info
->>>>>>> 5c8c2b9a
+        txt = str(self._node_type) + additional_info
         return txt
 
 
