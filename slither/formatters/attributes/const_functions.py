--- conflicted
+++ resolved
@@ -15,22 +15,9 @@
             target_contract = file_scope.get_contract_from_name(
                 element["type_specific_fields"]["parent"]["name"]
             )
-<<<<<<< HEAD
-            if function:
-                _patch(
-                    comilation_unit,
-                    result,
-                    element["source_mapping"]["filename_absolute"],
-                    int(
-                        function.parameters_src().source_mapping.start
-                        + function.parameters_src().source_mapping.length
-                    ),
-                    int(function.returns_src().source_mapping.start),
-=======
             if target_contract:
                 function = target_contract.get_function_from_signature(
                     element["type_specific_fields"]["signature"]
->>>>>>> 65383b9a
                 )
                 if function:
                     _patch(
@@ -38,10 +25,10 @@
                         result,
                         element["source_mapping"]["filename_absolute"],
                         int(
-                            function.parameters_src().source_mapping["start"]
-                            + function.parameters_src().source_mapping["length"]
+                            function.parameters_src().source_mapping.start
+                            + function.parameters_src().source_mapping.length
                         ),
-                        int(function.returns_src().source_mapping["start"]),
+                        int(function.returns_src().source_mapping.start),
                     )
 
 
