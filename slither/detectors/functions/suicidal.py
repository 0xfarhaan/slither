--- conflicted
+++ resolved
@@ -45,11 +45,7 @@
         if func.is_constructor:
             return False
 
-<<<<<<< HEAD
-        if func.visibility != "public":
-=======
         if func.visibility not in ["public", "external"]:
->>>>>>> 88954ac6
             return False
 
         calls = [c.name for c in func.internal_calls]
