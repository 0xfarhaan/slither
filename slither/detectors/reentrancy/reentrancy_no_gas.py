""""
    Re-entrancy detection

    Based on heuristics, it may lead to FP and FN
    Iterate over all the nodes of the graph until reaching a fixpoint
"""
from collections import namedtuple, defaultdict

from slither.core.variables.variable import Variable
from slither.detectors.abstract_detector import DetectorClassification
from slither.slithir.operations import Send, Transfer, EventCall
from .reentrancy import Reentrancy, to_hashable

FindingKey = namedtuple("FindingKey", ["function", "calls", "send_eth"])
FindingValue = namedtuple("FindingValue", ["variable", "node", "nodes"])


class ReentrancyNoGas(Reentrancy):
    KEY = "REENTRANCY_NO_GAS"

    ARGUMENT = "reentrancy-unlimited-gas"
    HELP = "Reentrancy vulnerabilities through send and transfer"
    IMPACT = DetectorClassification.INFORMATIONAL
    CONFIDENCE = DetectorClassification.MEDIUM

    WIKI = (
        "https://github.com/crytic/slither/wiki/Detector-Documentation#reentrancy-vulnerabilities-4"
    )

    WIKI_TITLE = "Reentrancy vulnerabilities"
    WIKI_DESCRIPTION = """
<<<<<<< HEAD
Detection of the [re-entrancy bug](https://github.com/trailofbits/not-so-smart-contracts/tree/master/reentrancy).
Only report reentrancy that are based on `transfer` or `send`."""
=======
Detection of the [reentrancy bug](https://github.com/trailofbits/not-so-smart-contracts/tree/master/reentrancy).
Only report reentrancy that is based on `transfer` or `send`."""
>>>>>>> 88954ac6
    WIKI_EXPLOIT_SCENARIO = """
```solidity
    function callme(){
        msg.sender.transfer(balances[msg.sender]):
        balances[msg.sender] = 0;
    }   
```

<<<<<<< HEAD
`send` and `transfer` does not protect from reentrancies in case of gas-price change."""

    WIKI_RECOMMENDATION = "Apply the [check-effects-interactions pattern](http://solidity.readthedocs.io/en/v0.4.21/security-considerations.html#re-entrancy)."
=======
`send` and `transfer` do not protect from reentrancies in case of gas price changes."""

    WIKI_RECOMMENDATION = "Apply the [`check-effects-interactions` pattern](http://solidity.readthedocs.io/en/v0.4.21/security-considerations.html#re-entrancy)."
>>>>>>> 88954ac6

    @staticmethod
    def can_callback(ir):
        """
        Same as Reentrancy, but also consider Send and Transfer

        """
        return isinstance(ir, (Send, Transfer))

    STANDARD_JSON = False

    def find_reentrancies(self):
        result = defaultdict(set)
        for contract in self.contracts:
            for f in contract.functions_and_modifiers_declared:
                for node in f.nodes:
                    # dead code
                    if self.KEY not in node.context:
                        continue
                    if node.context[self.KEY].calls:
                        if not any(n != node for n in node.context[self.KEY].calls):
                            continue

                        # calls are ordered
                        finding_key = FindingKey(
                            function=node.function,
                            calls=to_hashable(node.context[self.KEY].calls),
                            send_eth=to_hashable(node.context[self.KEY].send_eth),
                        )
                        finding_vars = set(
                            [
                                FindingValue(v, node, tuple(sorted(nodes, key=lambda x: x.node_id)))
                                for (v, nodes) in node.context[self.KEY].written.items()
                            ]
                        )
                        finding_vars |= set(
                            [
                                FindingValue(
                                    e, e.node, tuple(sorted(nodes, key=lambda x: x.node_id))
                                )
                                for (e, nodes) in node.context[self.KEY].events.items()
                            ]
                        )
                        if finding_vars:
                            result[finding_key] |= finding_vars
        return result

    def _detect(self):
        """
        """

        super()._detect()
        reentrancies = self.find_reentrancies()

        results = []

        result_sorted = sorted(list(reentrancies.items()), key=lambda x: x[0][0].name)
        for (func, calls, send_eth), varsWrittenOrEvent in result_sorted:
            calls = sorted(list(set(calls)), key=lambda x: x[0].node_id)
            send_eth = sorted(list(set(send_eth)), key=lambda x: x[0].node_id)
            info = ["Reentrancy in ", func, ":\n"]

            info += ["\tExternal calls:\n"]
            for (call_info, calls_list) in calls:
                info += ["\t- ", call_info, "\n"]
                for call_list_info in calls_list:
                    if call_list_info != call_info:
                        info += ["\t\t- ", call_list_info, "\n"]
            if calls != send_eth and send_eth:
                info += ["\tExternal calls sending eth:\n"]
                for (call_info, calls_list) in send_eth:
                    info += ["\t- ", call_info, "\n"]
                    for call_list_info in calls_list:
                        if call_list_info != call_info:
                            info += ["\t\t- ", call_list_info, "\n"]

            varsWritten = [
                FindingValue(v, node, nodes)
                for (v, node, nodes) in varsWrittenOrEvent
                if isinstance(v, Variable)
            ]
            varsWritten = sorted(varsWritten, key=lambda x: (x.variable.name, x.node.node_id))
            if varsWritten:
                info += ["\tState variables written after the call(s):\n"]
                for finding_value in varsWritten:
                    info += ["\t- ", finding_value.node, "\n"]
                    for other_node in finding_value.nodes:
                        if other_node != finding_value.node:
                            info += ["\t\t- ", other_node, "\n"]

            events = [
                FindingValue(v, node, nodes)
                for (v, node, nodes) in varsWrittenOrEvent
                if isinstance(v, EventCall)
            ]
            events = sorted(events, key=lambda x: (x.variable.name, x.node.node_id))
            if events:
                info += ["\tEvent emitted after the call(s):\n"]
                for finding_value in events:
                    info += ["\t- ", finding_value.node, "\n"]
                    for other_node in finding_value.nodes:
                        if other_node != finding_value.node:
                            info += ["\t\t- ", other_node, "\n"]

            # Create our JSON result
            res = self.generate_result(info)

            # Add the function with the re-entrancy first
            res.add(func)

            # Add all underlying calls in the function which are potentially problematic.
            for (call_info, calls_list) in calls:
                res.add(call_info, {"underlying_type": "external_calls"})
                for call_list_info in calls_list:
                    if call_list_info != call_info:
                        res.add(call_list_info, {"underlying_type": "external_calls_sending_eth"})

            #

            # If the calls are not the same ones that send eth, add the eth sending nodes.
            if calls != send_eth:
                for (call_info, calls_list) in send_eth:
                    res.add(call_info, {"underlying_type": "external_calls_sending_eth"})
                    for call_list_info in calls_list:
                        if call_list_info != call_info:
                            res.add(
                                call_list_info, {"underlying_type": "external_calls_sending_eth"}
                            )

            # Add all variables written via nodes which write them.
            for finding_value in varsWritten:
                res.add(
                    finding_value.node,
                    {
                        "underlying_type": "variables_written",
                        "variable_name": finding_value.variable.name,
                    },
                )
                for other_node in finding_value.nodes:
                    if other_node != finding_value.node:
                        res.add(
                            other_node,
                            {
                                "underlying_type": "variables_written",
                                "variable_name": finding_value.variable.name,
                            },
                        )
            for finding_value in events:
                res.add(finding_value.node, {"underlying_type": "event"})
                for other_node in finding_value.nodes:
                    if other_node != finding_value.node:
                        res.add(other_node, {"underlying_type": "event"})

            # Append our result
            results.append(res)

        return results<|MERGE_RESOLUTION|>--- conflicted
+++ resolved
@@ -29,13 +29,8 @@
 
     WIKI_TITLE = "Reentrancy vulnerabilities"
     WIKI_DESCRIPTION = """
-<<<<<<< HEAD
-Detection of the [re-entrancy bug](https://github.com/trailofbits/not-so-smart-contracts/tree/master/reentrancy).
-Only report reentrancy that are based on `transfer` or `send`."""
-=======
 Detection of the [reentrancy bug](https://github.com/trailofbits/not-so-smart-contracts/tree/master/reentrancy).
 Only report reentrancy that is based on `transfer` or `send`."""
->>>>>>> 88954ac6
     WIKI_EXPLOIT_SCENARIO = """
 ```solidity
     function callme(){
@@ -44,15 +39,9 @@
     }   
 ```
 
-<<<<<<< HEAD
-`send` and `transfer` does not protect from reentrancies in case of gas-price change."""
-
-    WIKI_RECOMMENDATION = "Apply the [check-effects-interactions pattern](http://solidity.readthedocs.io/en/v0.4.21/security-considerations.html#re-entrancy)."
-=======
 `send` and `transfer` do not protect from reentrancies in case of gas price changes."""
 
     WIKI_RECOMMENDATION = "Apply the [`check-effects-interactions` pattern](http://solidity.readthedocs.io/en/v0.4.21/security-considerations.html#re-entrancy)."
->>>>>>> 88954ac6
 
     @staticmethod
     def can_callback(ir):
