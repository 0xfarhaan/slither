--- conflicted
+++ resolved
@@ -186,11 +186,7 @@
         if results and self.slither.triage_mode:
             while True:
                 indexes = input(
-<<<<<<< HEAD
-                    'Results to hide during next runs: "0,1,..." or "All" (enter to not hide results): '.format(
-=======
                     'Results to hide during next runs: "0,1,...,{}" or "All" (enter to not hide results): '.format(
->>>>>>> 88954ac6
                         len(results)
                     )
                 )
