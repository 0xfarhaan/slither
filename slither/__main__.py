#!/usr/bin/env python3

import argparse
import glob
import inspect
import json
import logging
import os
import sys
import traceback

from pkg_resources import iter_entry_points, require
from crytic_compile import cryticparser
from crytic_compile.platform.standard import generate_standard_export

from slither.detectors import all_detectors
from slither.detectors.abstract_detector import AbstractDetector, DetectorClassification
from slither.printers import all_printers
from slither.printers.abstract_printer import AbstractPrinter
from slither.slither import Slither
from slither.utils.output import output_to_json, output_to_zip, ZIP_TYPES_ACCEPTED
from slither.utils.output_capture import StandardOutputCapture
from slither.utils.colors import red, blue, set_colorization_enabled
from slither.utils.command_line import (
    output_detectors,
    output_results_to_markdown,
    output_detectors_json,
    output_printers,
    output_printers_json,
    output_to_markdown,
    output_wiki,
    defaults_flag_in_config,
    read_config_file,
    JSON_OUTPUT_TYPES,
    DEFAULT_JSON_OUTPUT_TYPES,
)
from crytic_compile import compile_all, is_supported
from slither.exceptions import SlitherException

logging.basicConfig()
logger = logging.getLogger("Slither")


###################################################################################
###################################################################################
# region Process functions
###################################################################################
###################################################################################


def process_single(target, args, detector_classes, printer_classes):
    """
    The core high-level code for running Slither static analysis.

    Returns:
        list(result), int: Result list and number of contracts analyzed
    """
    ast = "--ast-compact-json"
    if args.legacy_ast:
        ast = "--ast-json"
    slither = Slither(target, ast_format=ast, **vars(args))

    return _process(slither, detector_classes, printer_classes)


def process_all(target, args, detector_classes, printer_classes):
    compilations = compile_all(target, **vars(args))
    slither_instances = []
    results_detectors = []
    results_printers = []
    analyzed_contracts_count = 0
    for compilation in compilations:
        (
            slither,
            current_results_detectors,
            current_results_printers,
            current_analyzed_count,
        ) = process_single(compilation, args, detector_classes, printer_classes)
        results_detectors.extend(current_results_detectors)
        results_printers.extend(current_results_printers)
        slither_instances.append(slither)
        analyzed_contracts_count += current_analyzed_count
    return slither_instances, results_detectors, results_printers, analyzed_contracts_count


def _process(slither, detector_classes, printer_classes):
    for detector_cls in detector_classes:
        slither.register_detector(detector_cls)

    for printer_cls in printer_classes:
        slither.register_printer(printer_cls)

    analyzed_contracts_count = len(slither.contracts)

    results_detectors = []
    results_printers = []

    if not printer_classes:
        detector_results = slither.run_detectors()
        detector_results = [x for x in detector_results if x]  # remove empty results
        detector_results = [item for sublist in detector_results for item in sublist]  # flatten
        results_detectors.extend(detector_results)

    else:
        printer_results = slither.run_printers()
        printer_results = [x for x in printer_results if x]  # remove empty results
        results_printers.extend(printer_results)

    return slither, results_detectors, results_printers, analyzed_contracts_count


def process_from_asts(filenames, args, detector_classes, printer_classes):
    all_contracts = []

    for filename in filenames:
        with open(filename, encoding="utf8") as f:
            contract_loaded = json.load(f)
            all_contracts.append(contract_loaded["ast"])

    return process_single(all_contracts, args, detector_classes, printer_classes)


# endregion
###################################################################################
###################################################################################
# region Exit
###################################################################################
###################################################################################


def exit(results):
    if not results:
        sys.exit(0)
    sys.exit(len(results))


# endregion
###################################################################################
###################################################################################
# region Detectors and printers
###################################################################################
###################################################################################


def get_detectors_and_printers():
    """
    NOTE: This contains just a few detectors and printers that we made public.
    """

    detectors = [getattr(all_detectors, name) for name in dir(all_detectors)]
    detectors = [d for d in detectors if inspect.isclass(d) and issubclass(d, AbstractDetector)]

    printers = [getattr(all_printers, name) for name in dir(all_printers)]
    printers = [p for p in printers if inspect.isclass(p) and issubclass(p, AbstractPrinter)]

    # Handle plugins!
    for entry_point in iter_entry_points(group="slither_analyzer.plugin", name=None):
        make_plugin = entry_point.load()

        plugin_detectors, plugin_printers = make_plugin()

        if not all(issubclass(d, AbstractDetector) for d in plugin_detectors):
            raise Exception("Error when loading plugin %s, %r is not a detector" % (entry_point, d))

        if not all(issubclass(p, AbstractPrinter) for p in plugin_printers):
            raise Exception("Error when loading plugin %s, %r is not a printer" % (entry_point, p))

        # We convert those to lists in case someone returns a tuple
        detectors += list(plugin_detectors)
        printers += list(plugin_printers)

    return detectors, printers


def choose_detectors(args, all_detector_classes):
    # If detectors are specified, run only these ones

    detectors_to_run = []
    detectors = {d.ARGUMENT: d for d in all_detector_classes}

    if args.detectors_to_run == "all":
        detectors_to_run = all_detector_classes
        if args.detectors_to_exclude:
            detectors_excluded = args.detectors_to_exclude.split(",")
            for d in detectors:
                if d in detectors_excluded:
                    detectors_to_run.remove(detectors[d])
    else:
        for d in args.detectors_to_run.split(","):
            if d in detectors:
                detectors_to_run.append(detectors[d])
            else:
                raise Exception("Error: {} is not a detector".format(d))
        detectors_to_run = sorted(detectors_to_run, key=lambda x: x.IMPACT)
        return detectors_to_run

    if args.exclude_optimization:
        detectors_to_run = [
            d for d in detectors_to_run if d.IMPACT != DetectorClassification.OPTIMIZATION
        ]

    if args.exclude_informational:
        detectors_to_run = [
            d for d in detectors_to_run if d.IMPACT != DetectorClassification.INFORMATIONAL
        ]
    if args.exclude_low:
        detectors_to_run = [d for d in detectors_to_run if d.IMPACT != DetectorClassification.LOW]
    if args.exclude_medium:
        detectors_to_run = [
            d for d in detectors_to_run if d.IMPACT != DetectorClassification.MEDIUM
        ]
    if args.exclude_high:
        detectors_to_run = [d for d in detectors_to_run if d.IMPACT != DetectorClassification.HIGH]
    if args.detectors_to_exclude:
        detectors_to_run = [
            d for d in detectors_to_run if d.ARGUMENT not in args.detectors_to_exclude
        ]

    detectors_to_run = sorted(detectors_to_run, key=lambda x: x.IMPACT)

    return detectors_to_run


def choose_printers(args, all_printer_classes):
    printers_to_run = []

    # disable default printer
    if args.printers_to_run is None:
        return []

    if args.printers_to_run == "all":
        return all_printer_classes

    printers = {p.ARGUMENT: p for p in all_printer_classes}
    for p in args.printers_to_run.split(","):
        if p in printers:
            printers_to_run.append(printers[p])
        else:
            raise Exception("Error: {} is not a printer".format(p))
    return printers_to_run


# endregion
###################################################################################
###################################################################################
# region Command line parsing
###################################################################################
###################################################################################


def parse_filter_paths(args):
    if args.filter_paths:
        return args.filter_paths.split(",")
    return []


def parse_args(detector_classes, printer_classes):
    parser = argparse.ArgumentParser(
        description="Slither. For usage information, see https://github.com/crytic/slither/wiki/Usage",
        usage="slither.py contract.sol [flag]",
    )

    parser.add_argument("filename", help="contract.sol")

    cryticparser.init(parser)

    parser.add_argument(
        "--version",
        help="displays the current version",
        version=require("slither-analyzer")[0].version,
        action="version",
    )

    group_detector = parser.add_argument_group("Detectors")
    group_printer = parser.add_argument_group("Printers")
    group_misc = parser.add_argument_group("Additional options")

    group_detector.add_argument(
        "--detect",
        help="Comma-separated list of detectors, defaults to all, "
        "available detectors: {}".format(", ".join(d.ARGUMENT for d in detector_classes)),
        action="store",
        dest="detectors_to_run",
        default=defaults_flag_in_config["detectors_to_run"],
    )

    group_printer.add_argument(
        "--print",
        help="Comma-separated list fo contract information printers, "
        "available printers: {}".format(", ".join(d.ARGUMENT for d in printer_classes)),
        action="store",
        dest="printers_to_run",
        default=defaults_flag_in_config["printers_to_run"],
    )

    group_detector.add_argument(
        "--list-detectors",
        help="List available detectors",
        action=ListDetectors,
        nargs=0,
        default=False,
    )

    group_printer.add_argument(
        "--list-printers",
        help="List available printers",
        action=ListPrinters,
        nargs=0,
        default=False,
    )

    group_detector.add_argument(
        "--exclude",
        help="Comma-separated list of detectors that should be excluded",
        action="store",
        dest="detectors_to_exclude",
        default=defaults_flag_in_config["detectors_to_exclude"],
    )

    group_detector.add_argument(
        "--exclude-dependencies",
        help="Exclude results that are only related to dependencies",
        action="store_true",
        default=defaults_flag_in_config["exclude_dependencies"],
    )

    group_detector.add_argument(
        "--exclude-optimization",
        help="Exclude optimization analyses",
        action="store_true",
        default=defaults_flag_in_config["exclude_optimization"],
    )

    group_detector.add_argument(
        "--exclude-informational",
        help="Exclude informational impact analyses",
        action="store_true",
        default=defaults_flag_in_config["exclude_informational"],
    )

    group_detector.add_argument(
        "--exclude-low",
        help="Exclude low impact analyses",
        action="store_true",
        default=defaults_flag_in_config["exclude_low"],
    )

    group_detector.add_argument(
        "--exclude-medium",
        help="Exclude medium impact analyses",
        action="store_true",
        default=defaults_flag_in_config["exclude_medium"],
    )

    group_detector.add_argument(
        "--exclude-high",
        help="Exclude high impact analyses",
        action="store_true",
        default=defaults_flag_in_config["exclude_high"],
    )

    group_misc.add_argument(
        "--json",
        help='Export the results as a JSON file ("--json -" to export to stdout)',
        action="store",
        default=defaults_flag_in_config["json"],
    )

    group_misc.add_argument(
        "--json-types",
        help=f"Comma-separated list of result types to output to JSON, defaults to "
        + f'{",".join(output_type for output_type in DEFAULT_JSON_OUTPUT_TYPES)}. '
        + f'Available types: {",".join(output_type for output_type in JSON_OUTPUT_TYPES)}',
        action="store",
        default=defaults_flag_in_config["json-types"],
    )

    group_misc.add_argument(
        "--zip",
        help="Export the results as a zipped JSON file",
        action="store",
        default=defaults_flag_in_config["zip"],
    )

    group_misc.add_argument(
        "--zip-type",
        help=f'Zip compression type. One of {",".join(ZIP_TYPES_ACCEPTED.keys())}. Default lzma',
        action="store",
        default=defaults_flag_in_config["zip_type"],
    )

    group_misc.add_argument(
        "--markdown-root", help="URL for markdown generation", action="store", default=""
    )

    group_misc.add_argument(
        "--disable-color",
        help="Disable output colorization",
        action="store_true",
        default=defaults_flag_in_config["disable_color"],
    )

    group_misc.add_argument(
        "--filter-paths",
        help="Comma-separated list of paths for which results will be excluded",
        action="store",
        dest="filter_paths",
        default=defaults_flag_in_config["filter_paths"],
    )

    group_misc.add_argument(
        "--triage-mode",
        help="Run triage mode (save results in slither.db.json)",
        action="store_true",
        dest="triage_mode",
        default=False,
    )

    group_misc.add_argument(
        "--config-file",
        help="Provide a config file (default: slither.config.json)",
        action="store",
        dest="config_file",
        default="slither.config.json",
    )

    group_misc.add_argument(
        "--solc-ast", help="Provide the contract as a json AST", action="store_true", default=False
    )

    group_misc.add_argument(
        "--generate-patches",
        help="Generate patches (json output only)",
        action="store_true",
        default=False,
    )

    # debugger command
    parser.add_argument("--debug", help=argparse.SUPPRESS, action="store_true", default=False)

    parser.add_argument("--markdown", help=argparse.SUPPRESS, action=OutputMarkdown, default=False)

    group_misc.add_argument(
        "--checklist", help=argparse.SUPPRESS, action="store_true", default=False
    )

    parser.add_argument(
        "--wiki-detectors", help=argparse.SUPPRESS, action=OutputWiki, default=False
    )

    parser.add_argument(
        "--list-detectors-json",
        help=argparse.SUPPRESS,
        action=ListDetectorsJson,
        nargs=0,
        default=False,
    )

    parser.add_argument(
        "--legacy-ast",
        help=argparse.SUPPRESS,
        action="store_true",
        default=defaults_flag_in_config["legacy_ast"],
    )

    parser.add_argument(
        "--ignore-return-value",
        help=argparse.SUPPRESS,
        action="store_true",
        default=defaults_flag_in_config["ignore_return_value"],
    )

    # if the json is splitted in different files
    parser.add_argument("--splitted", help=argparse.SUPPRESS, action="store_true", default=False)
<<<<<<< HEAD
=======

    # Disable the throw/catch on partial analyses
    parser.add_argument(
        "--disallow-partial", help=argparse.SUPPRESS, action="store_true", default=False
    )
>>>>>>> 88954ac6

    if len(sys.argv) == 1:
        parser.print_help(sys.stderr)
        sys.exit(1)

    args = parser.parse_args()
    read_config_file(args)

    args.filter_paths = parse_filter_paths(args)

    # Verify our json-type output is valid
    args.json_types = set(args.json_types.split(","))
    for json_type in args.json_types:
        if json_type not in JSON_OUTPUT_TYPES:
            raise Exception(f'Error: "{json_type}" is not a valid JSON result output type.')

    return args


class ListDetectors(argparse.Action):
    def __call__(self, parser, *args, **kwargs):
        detectors, _ = get_detectors_and_printers()
        output_detectors(detectors)
        parser.exit()


class ListDetectorsJson(argparse.Action):
    def __call__(self, parser, *args, **kwargs):
        detectors, _ = get_detectors_and_printers()
        detector_types_json = output_detectors_json(detectors)
        print(json.dumps(detector_types_json))
        parser.exit()


class ListPrinters(argparse.Action):
    def __call__(self, parser, *args, **kwargs):
        _, printers = get_detectors_and_printers()
        output_printers(printers)
        parser.exit()


class OutputMarkdown(argparse.Action):
    def __call__(self, parser, args, values, option_string=None):
        detectors, printers = get_detectors_and_printers()
        output_to_markdown(detectors, printers, values)
        parser.exit()


class OutputWiki(argparse.Action):
    def __call__(self, parser, args, values, option_string=None):
        detectors, _ = get_detectors_and_printers()
        output_wiki(detectors, values)
        parser.exit()


# endregion
###################################################################################
###################################################################################
# region CustomFormatter
###################################################################################
###################################################################################


class FormatterCryticCompile(logging.Formatter):
    def format(self, record):
        # for i, msg in enumerate(record.msg):
        if record.msg.startswith("Compilation warnings/errors on "):
            txt = record.args[1]
            txt = txt.split("\n")
            txt = [red(x) if "Error" in x else x for x in txt]
            txt = "\n".join(txt)
            record.args = (record.args[0], txt)
        return super().format(record)


# endregion
###################################################################################
###################################################################################
# region Main
###################################################################################
###################################################################################


def main():
    # Codebase with complex domninators can lead to a lot of SSA recursive call
    sys.setrecursionlimit(1500)

    detectors, printers = get_detectors_and_printers()

    main_impl(all_detector_classes=detectors, all_printer_classes=printers)


def main_impl(all_detector_classes, all_printer_classes):
    """
    :param all_detector_classes: A list of all detectors that can be included/excluded.
    :param all_printer_classes: A list of all printers that can be included.
    """
    # Set logger of Slither to info, to catch warnings related to the arg parsing
    logger.setLevel(logging.INFO)
    args = parse_args(all_detector_classes, all_printer_classes)

    # Set colorization option
    set_colorization_enabled(not args.disable_color)

    # Define some variables for potential JSON output
    json_results = {}
    output_error = None
    outputting_json = args.json is not None
    outputting_json_stdout = args.json == "-"
    outputting_zip = args.zip is not None
    if args.zip_type not in ZIP_TYPES_ACCEPTED.keys():
        logger.error(
            f'Zip type not accepted, it must be one of {",".join(ZIP_TYPES_ACCEPTED.keys())}'
        )

    # If we are outputting JSON, capture all standard output. If we are outputting to stdout, we block typical stdout
    # output.
    if outputting_json:
        StandardOutputCapture.enable(outputting_json_stdout)

    printer_classes = choose_printers(args, all_printer_classes)
    detector_classes = choose_detectors(args, all_detector_classes)

    default_log = logging.INFO if not args.debug else logging.DEBUG

    for (l_name, l_level) in [
        ("Slither", default_log),
        ("Contract", default_log),
        ("Function", default_log),
        ("Node", default_log),
        ("Parsing", default_log),
        ("Detectors", default_log),
        ("FunctionSolc", default_log),
        ("ExpressionParsing", default_log),
        ("TypeParsing", default_log),
        ("SSA_Conversion", default_log),
        ("Printers", default_log),
        # ('CryticCompile', default_log)
    ]:
        l = logging.getLogger(l_name)
        l.setLevel(l_level)

    console_handler = logging.StreamHandler()
    console_handler.setLevel(logging.INFO)

    console_handler.setFormatter(FormatterCryticCompile())

    crytic_compile_error = logging.getLogger(("CryticCompile"))
    crytic_compile_error.addHandler(console_handler)
    crytic_compile_error.propagate = False
    crytic_compile_error.setLevel(logging.INFO)

    results_detectors = []
    results_printers = []
    try:
        filename = args.filename

        # Determine if we are handling ast from solc
        if args.solc_ast or (filename.endswith(".json") and not is_supported(filename)):
            globbed_filenames = glob.glob(filename, recursive=True)
            filenames = glob.glob(os.path.join(filename, "*.json"))
            if not filenames:
                filenames = globbed_filenames
            number_contracts = 0

            slither_instances = []
            if args.splitted:
                (
                    slither_instance,
                    results_detectors,
                    results_printers,
                    number_contracts,
                ) = process_from_asts(filenames, args, detector_classes, printer_classes)
                slither_instances.append(slither_instance)
            else:
                for filename in filenames:
                    (
                        slither_instance,
                        results_detectors_tmp,
                        results_printers_tmp,
                        number_contracts_tmp,
                    ) = process_single(filename, args, detector_classes, printer_classes)
                    number_contracts += number_contracts_tmp
                    results_detectors += results_detectors_tmp
                    results_printers += results_printers_tmp
                    slither_instances.append(slither_instance)

        # Rely on CryticCompile to discern the underlying type of compilations.
        else:
            (
                slither_instances,
                results_detectors,
                results_printers,
                number_contracts,
            ) = process_all(filename, args, detector_classes, printer_classes)

        # Determine if we are outputting JSON
        if outputting_json or outputting_zip:
            # Add our compilation information to JSON
            if "compilations" in args.json_types:
                compilation_results = []
                for slither_instance in slither_instances:
                    compilation_results.append(
                        generate_standard_export(slither_instance.crytic_compile)
                    )
                json_results["compilations"] = compilation_results

            # Add our detector results to JSON if desired.
            if results_detectors and "detectors" in args.json_types:
                json_results["detectors"] = results_detectors

            # Add our printer results to JSON if desired.
            if results_printers and "printers" in args.json_types:
                json_results["printers"] = results_printers

            # Add our detector types to JSON
            if "list-detectors" in args.json_types:
                detectors, _ = get_detectors_and_printers()
                json_results["list-detectors"] = output_detectors_json(detectors)

            # Add our detector types to JSON
            if "list-printers" in args.json_types:
                _, printers = get_detectors_and_printers()
                json_results["list-printers"] = output_printers_json(printers)

        # Output our results to markdown if we wish to compile a checklist.
        if args.checklist:
            output_results_to_markdown(results_detectors)

        # Dont print the number of result for printers
        if number_contracts == 0:
            logger.warning(red("No contract was analyzed"))
        if printer_classes:
            logger.info("%s analyzed (%d contracts)", filename, number_contracts)
        else:
            logger.info(
                "%s analyzed (%d contracts with %d detectors), %d result(s) found",
                filename,
                number_contracts,
                len(detector_classes),
                len(results_detectors),
            )

        logger.info(
            blue(
                "Use https://crytic.io/ to get access to additional detectors and Github integration"
            )
        )
        if args.ignore_return_value:
            return

    except SlitherException as se:
        output_error = str(se)
        traceback.print_exc()
        logging.error(red("Error:"))
        logging.error(red(output_error))
        logging.error("Please report an issue to https://github.com/crytic/slither/issues")

    except Exception:
        output_error = traceback.format_exc()
        logging.error(traceback.print_exc())
        logging.error("Error in %s" % args.filename)
        logging.error(output_error)

    # If we are outputting JSON, capture the redirected output and disable the redirect to output the final JSON.
    if outputting_json:
        if "console" in args.json_types:
            json_results["console"] = {
                "stdout": StandardOutputCapture.get_stdout_output(),
                "stderr": StandardOutputCapture.get_stderr_output(),
            }
        StandardOutputCapture.disable()
        output_to_json(None if outputting_json_stdout else args.json, output_error, json_results)

    if outputting_zip:
        output_to_zip(args.zip, output_error, json_results, args.zip_type)

    # Exit with the appropriate status code
    if output_error:
        sys.exit(-1)
    else:
        exit(results_detectors)


if __name__ == "__main__":
    main()

# endregion<|MERGE_RESOLUTION|>--- conflicted
+++ resolved
@@ -472,14 +472,11 @@
 
     # if the json is splitted in different files
     parser.add_argument("--splitted", help=argparse.SUPPRESS, action="store_true", default=False)
-<<<<<<< HEAD
-=======
 
     # Disable the throw/catch on partial analyses
     parser.add_argument(
         "--disallow-partial", help=argparse.SUPPRESS, action="store_true", default=False
     )
->>>>>>> 88954ac6
 
     if len(sys.argv) == 1:
         parser.print_help(sys.stderr)
