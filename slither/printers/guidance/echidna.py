--- conflicted
+++ resolved
@@ -51,13 +51,9 @@
     return ret
 
 
-<<<<<<< HEAD
 def _extract_solidity_variable_usage(
     slither: SlitherCore, sol_var: SolidityVariable
 ) -> Dict[str, List[str]]:
-=======
-def _extract_solidity_variable_usage(slither: SlitherCore, sol_var: SolidityVariable) -> Dict[str, List[str]]:
->>>>>>> 64ecdbec
     ret: Dict[str, List[str]] = {}
     for contract in slither.contracts:
         functions_using_sol_var = []
@@ -171,13 +167,9 @@
         if isinstance(ir, Binary):
             for r in ir.read:
                 if isinstance(r, Constant):
-<<<<<<< HEAD
                     all_cst_used_in_binary[str(ir.type)].append(
                         ConstantValue(str(r.value), str(r.type))
                     )
-=======
-                    all_cst_used_in_binary[str(ir.type)].append(ConstantValue(str(r.value), str(r.type)))
->>>>>>> 64ecdbec
         if isinstance(ir, TypeConversion):
             if isinstance(ir.variable, Constant):
                 all_cst_used.append(ConstantValue(str(ir.variable.value), str(ir.type)))
@@ -203,13 +195,9 @@
                             )
 
 
-<<<<<<< HEAD
 def _extract_constants(
     slither: SlitherCore,
 ) -> Tuple[Dict[str, Dict[str, List]], Dict[str, Dict[str, Dict]]]:
-=======
-def _extract_constants(slither: SlitherCore) -> Tuple[Dict[str, Dict[str, List]], Dict[str, Dict[str, Dict]]]:
->>>>>>> 64ecdbec
     # contract -> function -> [ {"value": value, "type": type} ]
     ret_cst_used: Dict[str, Dict[str, List[ConstantValue]]] = defaultdict(dict)
     # contract -> function -> binary_operand -> [ {"value": value, "type": type ]
